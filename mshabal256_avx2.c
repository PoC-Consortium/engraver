--- conflicted
+++ resolved
@@ -31,7 +31,6 @@
 #define T32(x)         ((x) & C32(0xFFFFFFFF))
 #define ROTL32(x, n)   T32(((x) << (n)) | ((x) >> (32 - (n))))
 
-<<<<<<< HEAD
 static mshabal256_context sc_ref;
 
 
@@ -68,8 +67,6 @@
 }
 
 
-=======
->>>>>>> 62f7023d
 static void
 mshabal256_compress(mshabal256_context *sc,
                     const uint8_t *buf0, const uint8_t *buf1,
@@ -287,7 +284,6 @@
 void
 mshabal256_init(mshabal256_context *sc) {
     memset(sc->state, 0, 1408);
-<<<<<<< HEAD
     apex_memcpy(sc->buf0, sc_ref.buf0, sizeof sc->buf0);
     apex_memcpy(sc->buf1, sc_ref.buf1, sizeof sc->buf1);
     apex_memcpy(sc->buf2, sc_ref.buf2, sizeof sc->buf2);
@@ -296,37 +292,6 @@
     apex_memcpy(sc->buf5, sc_ref.buf5, sizeof sc->buf5);
     apex_memcpy(sc->buf6, sc_ref.buf6, sizeof sc->buf6);
     apex_memcpy(sc->buf7, sc_ref.buf7, sizeof sc->buf7);
-=======
-    
-    memset(sc->buf0, 0, sizeof sc->buf0);
-    memset(sc->buf1, 0, sizeof sc->buf1);
-    memset(sc->buf2, 0, sizeof sc->buf2);
-    memset(sc->buf3, 0, sizeof sc->buf3);
-    memset(sc->buf4, 0, sizeof sc->buf4);
-    memset(sc->buf5, 0, sizeof sc->buf5);
-    memset(sc->buf6, 0, sizeof sc->buf6);
-    memset(sc->buf7, 0, sizeof sc->buf7);
-    for (uint8_t u = 0; u < 16; u++) {
-        uint8_t idx = u * 4;
-        sc->buf0[idx] = 256 + u;
-        sc->buf1[idx] = 256 + u;
-        sc->buf2[idx] = 256 + u;
-        sc->buf3[idx] = 256 + u;
-        sc->buf4[idx] = 256 + u;
-        sc->buf5[idx] = 256 + u;
-        sc->buf6[idx] = 256 + u;
-        sc->buf7[idx] = 256 + u;
-        idx++;
-        sc->buf0[idx] = 1;
-        sc->buf1[idx] = 1;
-        sc->buf2[idx] = 1;
-        sc->buf3[idx] = 1;
-        sc->buf4[idx] = 1;
-        sc->buf5[idx] = 1;
-        sc->buf6[idx] = 1;
-        sc->buf7[idx] = 1;
-    }
->>>>>>> 62f7023d
     sc->Whigh = sc->Wlow = C32(0xFFFFFFFF);
     mshabal256_compress(sc, sc->buf0, sc->buf1, sc->buf2, sc->buf3, sc->buf4, sc->buf5, sc->buf6, sc->buf7, 1);
     for (uint8_t u = 0; u < 16; u++) {
