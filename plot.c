--- conflicted
+++ resolved
@@ -52,11 +52,8 @@
 uint32_t noncesperthread;
 uint32_t selecttype  = 0;
 uint32_t asyncmode   = 0;
-<<<<<<< HEAD
 uint32_t verbose     = 0;
-=======
-uint32_t resumeid = 0xaffeaffe;
->>>>>>> 373db108
+uint32_t resumeid    = 0xaffeaffe;
 double createtime    = 0.0;
 uint64_t starttime;
 uint64_t run, lastrun, thisrun;
@@ -429,11 +426,7 @@
 void
 writestatus(void) {
     // Write current status to the end of the file
-<<<<<<< HEAD
-    if ( LSEEK(ofd, -32, SEEK_END) < 0 ) {
-=======
     if ( lseek64(ofd, -sizeof run, SEEK_END) < 0 ) {
->>>>>>> 373db108
         printf("\n\nError while lseek()ing in file: %d\n\n", errno);
         exit(1);
     }
@@ -673,15 +666,11 @@
     }
 
     if ( readconfig ) {
-<<<<<<< HEAD
-        // Read config and initial status to the end of the file
-        if ( LSEEK(ofd, -32, SEEK_END) < 0 ) {
-=======
         uint32_t id;
 
         // Read last status from the end of the file
         if ( lseek64(ofd, -sizeof run - sizeof id, SEEK_END) < 0 ) {
->>>>>>> 373db108
+
             printf("\n\nError while lseek()ing in file: %d\n\n", errno);
             exit(1);
         }
