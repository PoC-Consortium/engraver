CC=gcc
<<<<<<< HEAD
#CC=gcc-7
CFLAGS=-Wall -m64 -O3 -march=native -fomit-frame-pointer -D_FILE_OFFSET_BITS=64
=======
CFLAGS=-Wall -m64 -O3 -mtune=skylake -D_FILE_OFFSET_BITS=64
>>>>>>> 62f7023d

all:		plot64

dist:		clean all
		mkdir bin
		mv plot64 bin
		tar -czf cg_obup.tgz *

plot64:	        plot.c shabal64.o helper64.o mshabal_sse4.o mshabal256_avx2.o 
		$(CC) $(CFLAGS) -o plot64 plot.c shabal64.o helper64.o mshabal_sse4.o mshabal256_avx2.o -lpthread -std=gnu99

helper64.o:	helper.c
		$(CC) $(CFLAGS) -c -o helper64.o helper.c		

shabal64.o:	shabal64.s
		$(CC) $(CFLAGS) -c -o shabal64.o shabal64.s

mshabal_sse4.o: mshabal_sse4.c
		$(CC) $(CFLAGS) -c -o mshabal_sse4.o mshabal_sse4.c

mshabal256_avx2.o: mshabal256_avx2.c
		$(CC) $(CFLAGS) -mavx2 -c -o mshabal256_avx2.o mshabal256_avx2.c


test:		plot64
		./test.pl

clean:
		rm -f mshabal_sse4.o mshabal256_avx2.o shabal64.o helper64.o plot64 helper64.o cg_obup.tgz bin/*<|MERGE_RESOLUTION|>--- conflicted
+++ resolved
@@ -1,10 +1,5 @@
 CC=gcc
-<<<<<<< HEAD
-#CC=gcc-7
 CFLAGS=-Wall -m64 -O3 -march=native -fomit-frame-pointer -D_FILE_OFFSET_BITS=64
-=======
-CFLAGS=-Wall -m64 -O3 -mtune=skylake -D_FILE_OFFSET_BITS=64
->>>>>>> 62f7023d
 
 all:		plot64
 
